--- conflicted
+++ resolved
@@ -97,12 +97,6 @@
 	HWTXChecksum bool
 
 	// Debug variables
-<<<<<<< HEAD
-	fdump    []*os.File
-	dumpsync []sync.Mutex
-	fdrop    []*os.File
-	dropsync []sync.Mutex
-=======
 	debugDump = true
 	debugDrop = true
 	// Controls whether debug dump files are separate for private and
@@ -112,7 +106,6 @@
 	dumpsync     []sync.Mutex
 	fdrop        []*os.File
 	dropsync     []sync.Mutex
->>>>>>> 2f1850e1
 )
 
 func (pi pairIndex) Copy() interface{} {
